# Copyright (c) 2010-2012, GEM Foundation.
#
# eqcataloguetool is free software: you can redistribute it and/or modify it
# under the terms of the GNU Affero General Public License as published
# by the Free Software Foundation, either version 3 of the License, or
# (at your option) any later version.
#
# EqCatalogueTool is distributed in the hope that it will be useful,
# but WITHOUT ANY WARRANTY; without even the implied warranty of
# MERCHANTABILITY or FITNESS FOR A PARTICULAR PURPOSE. See the
# GNU General Public License for more details.
#
# You should have received a copy of the GNU Affero General Public License
# along with eqcataloguetool. If not, see <http://www.gnu.org/licenses/>.

"""
Module :mod:`eqcatalogue.filtering` defines the abstract class
:class:`Criteria` and its derived classes.
"""

import eqcatalogue.models as db
from eqcatalogue import exceptions


class Criteria(object):
    """
    Allows to describe criteria on measures. Criteria can be used to
    check if a criteria holds for a measure and to return all the
    measures stored in a catalogue database that statisfy the
    specified criteria. Criteria can be combined with logical
    operators. Instances of Criteria (e.g. a set of measures) could be
    exported.

    :param _cat: a Catalogue Database object.
    """

    def __init__(self):
        self._cat = db.CatalogueDatabase()
        self._session = self._cat.session
        self.default_queryset = self._session.query(
            db.MagnitudeMeasure).join(db.Origin).join(db.Agency)

    def filter(self, queryset=None):
        """
        Returns all the measures that satistify the criteria from a
        given set of measures. If `queryset` is empty all the measures
        in the catalogue are considered
        """
        queryset = queryset or self.default_queryset
        return queryset

    def all(self, order_field='catalogue_magnitudemeasure.id'):
        """
        Returns all the measures that satisfies the criteria in a list
        ordered by `order_field`.
        """
        return self.filter().order_by(order_field).all()

    def __iter__(self):
        """
        Returns an iterator on all the measures that fulf
        """
        return self.filter().__iter__()

    def __len__(self):
        return self.count()

    def __contains__(self, el):
        return self.predicate(el)

    def events(self):
        """
        Returns all the distinct events associated with all the
        measures that satisfies the criteria
        """

        subquery = self.filter().subquery()
        return self._session.query(db.Event).join(subquery).all()

    def count(self):
        """
        Returns a count of all the measures that satisfies the criteria.
        """

        return self.filter().count()

    def predicate(self, measure):
        """
        Returns true if the criteria fulfills for the specified
        `measure`. It should be implemented by derived classes,
        otherwise a query is performed for check the existance
        """
        return measure in self.filter()

    def __and__(self, criteria):
        """
        Combines the criteria with another `criteria` by logical and
        """
        return CombinedCriteria(self, criteria)

    def __getitem__(self, item):
        """
        Support for the index protocol
        """
        return self.all()[item]

    def __or__(self, criteria):
        """
        Combines the criteria with another `criteria` by logical or
        """
        return AlternativeCriteria(self, criteria)

    def group_measures(self, grouping_strategy=None):
        """
        Returns a dictionary where the key identifies an event,
        and the value stores a list of associated measures

        :grouping_strategy: an instance of
           :class:`~eqcatalogue.grouping.GroupMeasuresByHierarchicalClustering`
           or :class:`~eqcatalogue.grouping.GroupMeasuresByEventSourceKey`.
        """
        if not grouping_strategy:
            from eqcatalogue.grouping import GroupMeasuresByEventSourceKey
            grouping_strategy = GroupMeasuresByEventSourceKey()
        return grouping_strategy.group_measures(self)

<<<<<<< HEAD
    def export(self, fmt, **fmt_args):
        """
        Export the measures that satisfies to this criteria in the
        format `fmt`. All the remaining arguments are passed to the
        exporter. E.g.

        C().export('csv', filename="test.csv")
        """
        serializers.get_measure_exporter(fmt)(self.all(), **fmt_args)

=======
>>>>>>> 3e373401

class CombinedCriteria(Criteria):
    """
    A criteria that is the and-combination of two criterias
    """
    def __init__(self, criteria1, criteria2):
        super(CombinedCriteria, self).__init__()
        self.criteria1 = criteria1
        self.criteria2 = criteria2

    def filter(self, queryset=None):
        queryset = queryset or self.default_queryset
        return self.criteria1.filter(self.criteria2.filter(queryset))

    def predicate(self, measure):
        return (self.criteria1.predicate(measure) and
                self.criteria2.predicate(measure))

    def __repr__(self):
        return "(%s AND %s)" % (self.criteria1, self.criteria2)


class AlternativeCriteria(Criteria):
    """
    A criteria that is the or-combination of two criterias
    """
    def __init__(self, criteria1, criteria2):
        super(AlternativeCriteria, self).__init__()
        self.criteria1 = criteria1
        self.criteria2 = criteria2

    def filter(self, queryset=None):
        queryset = queryset or self.default_queryset
        return (self.criteria1.filter(queryset).union(
                self.criteria2.filter(queryset)))

    def predicate(self, measure):
        return (self.criteria1.predicate(measure) or
                self.criteria2.predicate(measure))

    def __repr__(self):
        return "(%s OR %s)" % (self.criteria1, self.criteria2)


class Before(Criteria):
    """
    all the measures before a specified time

    :attrib time: datetime object.
    """

    def __init__(self, time):
        super(Before, self).__init__()
        self.time = time

    def filter(self, queryset=None):
        queryset = queryset or self.default_queryset
        return queryset.filter(db.Origin.time < self.time)

    def predicate(self, measure):
        return measure.origin.time < self.time

    def __repr__(self):
        return "<before %s>" % self.time


class After(Criteria):
    """
    all the measures after a specified time.

    :attribute time: datetime object.
    """

    def __init__(self, time):
        super(After, self).__init__()
        self.time = time

    def filter(self, queryset=None):
        queryset = queryset or self.default_queryset
        return queryset.filter(db.Origin.time > self.time)

    def predicate(self, measure):
        return measure.origin.time > self.time

    def __repr__(self):
        return "<after %s>" % self.time


class Between(Criteria):
    """
    all the measures within a time range

    :attribute time_lb: time range lower bound.
    :attribute time_ub: time range upper bound.
    """
    def __init__(self, bounds):
        super(Between, self).__init__()
        self.time_lb, self.time_ub = bounds
        self._comb = Before(self.time_ub) & After(self.time_lb)

    def filter(self, queryset=None):
        return self._comb.filter(queryset)

    def predicate(self, measure):
        return self._comb.predicate(measure)

    def __repr__(self):
        return repr(self._comb)


class WithAgencies(Criteria):
    """
    all the measures which have one of the defined agencies

    :attribute agency_name_list: a list of agency names
    """

    def __init__(self, agency_name_list):
        super(WithAgencies, self).__init__()
        self.agencies = agency_name_list

    def filter(self, queryset=None):
        queryset = queryset or self.default_queryset
        return queryset.filter(
            db.Agency.source_key.in_(self.agencies))

    def predicate(self, measure):
        return measure.agency.source_key in self.agencies

    @classmethod
    def make_with_agency(cls, agency):
        return cls([agency])

    def __repr__(self):
        return "<agencies in %s>" % self.agencies


class WithMagnitudeScales(Criteria):
    """
    all the measures which have one of the specified magnitude
    scales

    :attribute scales: a list of magnitude scales.
    """
    def __init__(self, scales):
        super(WithMagnitudeScales, self).__init__()
        self.scales = scales

    @classmethod
    def make_with_scale(cls, scale):
        return cls([scale])

    def filter(self, queryset=None):
        queryset = queryset or self.default_queryset
        return queryset.filter(
            db.MagnitudeMeasure.scale.in_(self.scales))

    def predicate(self, measure):
        return measure.scale in self.scales

    def __repr__(self):
        return "<scale in %s>" % self.scales


class WithMagnitudeGreater(Criteria):
    """
    all the measures which have one of the specified magnitude
    value bigger than a value

    :attribute value: the value considered
    """
    def __init__(self, value):
        super(WithMagnitudeGreater, self).__init__()
        self.value = value

    def filter(self, queryset=None):
        queryset = queryset or self.default_queryset
        return queryset.filter(db.MagnitudeMeasure.value > self.value)

    def predicate(self, measure):
        return measure.value > self.value

    def __repr__(self):
        return "<magnitude > %s>" % self.value


class WithinPolygon(Criteria):
    """
    all the measures within a specified polygon

    :attribute polygon: a polygon specified in wkt format.
    """

    def __init__(self, polygon):
        super(WithinPolygon, self).__init__()
        self.polygon = polygon

    def filter(self, queryset=None):
        queryset = queryset or self.default_queryset
        return queryset.filter(
            db.Origin.position.within(self.polygon))

    def __repr__(self):
        return "<within %s>" % self.polygon


class WithinDistanceFromPoint(Criteria):
    """
    all measures within a specified distance from a point.

    :attribute point: a point specified in wkt format.
    :attribute distance: distance specified in meters (see srid 4326).
    """

    def __init__(self, params):
        self.point, self.distance = params
        super(WithinDistanceFromPoint, self).__init__()

    def filter(self, queryset=None):
        queryset = queryset or self.default_queryset
        return queryset.filter(
            "PtDistWithin(catalogue_origin.position, GeomFromText('%s', "
            "4326), %s)" % (self.point, self.distance))

    def __repr__(self):
        return "<within distance %s from %s>" % (self.distance, self.point)


CRITERIA_MAP = {
    'before': Before,
    'after': After,
    'between': Between,
    'agency__in': WithAgencies,
    'agency': WithAgencies.make_with_agency,
    'scale__in': WithMagnitudeScales,
    'scale': WithMagnitudeScales.make_with_scale,
    'within_polygon': WithinPolygon,
    'within_distance_from_point': WithinDistanceFromPoint,
    'magnitude__gt': WithMagnitudeGreater
}

CRITERIA_AVAILABLES = CRITERIA_MAP.keys()


def C(**criteria_kwargs):
    """
    A factory of criterias.
    Example: C(scale="Mw") & C(magnitude__gt=5, agency="ISC")
    """
    criteria = None

    for criteria_arg, criteria_value in criteria_kwargs.items():

        criteria_class = CRITERIA_MAP.get(criteria_arg)

        if not criteria_class:
            raise exceptions.InvalidCriteria(
                """%s does not indicate any known filter.
        Valid criteria keywords includes: %s""" % (
            criteria_arg, "\n".join(CRITERIA_AVAILABLES)))

        current_criteria = criteria_class(criteria_value)

        if criteria is None:
            criteria = current_criteria
        else:
            criteria = criteria & current_criteria

    if criteria is None:
        return Criteria()
    else:
        return criteria<|MERGE_RESOLUTION|>--- conflicted
+++ resolved
@@ -124,19 +124,6 @@
             grouping_strategy = GroupMeasuresByEventSourceKey()
         return grouping_strategy.group_measures(self)
 
-<<<<<<< HEAD
-    def export(self, fmt, **fmt_args):
-        """
-        Export the measures that satisfies to this criteria in the
-        format `fmt`. All the remaining arguments are passed to the
-        exporter. E.g.
-
-        C().export('csv', filename="test.csv")
-        """
-        serializers.get_measure_exporter(fmt)(self.all(), **fmt_args)
-
-=======
->>>>>>> 3e373401
 
 class CombinedCriteria(Criteria):
     """
